/*
 * xio_usart.h - Common USART definitions 
 * Part of TinyG project
 *
 * Copyright (c) 2010 - 2013 Alden S. Hart Jr.
 *
 * TinyG is free software: you can redistribute it and/or modify it 
 * under the terms of the GNU General Public License as published by 
 * the Free Software Foundation, either version 3 of the License, 
 * or (at your option) any later version.
 *
 * TinyG is distributed in the hope that it will be useful, but 
 * WITHOUT ANY WARRANTY; without even the implied warranty of 
 * MERCHANTABILITY or FITNESS FOR A PARTICULAR PURPOSE. 
 * See the GNU General Public License for details.
 *
 * You should have received a copy of the GNU General Public License 
 * along with TinyG  If not, see <http://www.gnu.org/licenses/>.
 *
 * THE SOFTWARE IS PROVIDED "AS IS", WITHOUT WARRANTY OF ANY KIND,
 * EXPRESS OR IMPLIED, INCLUDING BUT NOT LIMITED TO THE WARRANTIES OF
 * MERCHANTABILITY, FITNESS FOR A PARTICULAR PURPOSE AND NONINFRINGEMENT. 
 * IN NO EVENT SHALL THE AUTHORS OR COPYRIGHT HOLDERS BE LIABLE FOR ANY 
 * CLAIM, DAMAGES OR OTHER LIABILITY, WHETHER IN AN ACTION OF CONTRACT, 
 * TORT OR OTHERWISE, ARISING FROM, OUT OF OR IN CONNECTION WITH THE 
 * SOFTWARE OR THE USE OR OTHER DEALINGS IN THE SOFTWARE.
 */
/*
 * Rob: The usart.h and .c files can be considered the parent class for the 
 * USB and RS485 devices which are derived from them. The usart.h file acts 
 * as the header file for all three classes: usart.c, usb.c and rs485.c
 */

#ifndef xio_usart_h
#define xio_usart_h

/******************************************************************************
 * USART DEVICE CONFIGS (applied during device-specific inits)
 ******************************************************************************/

// Serial IO Interrupt levels
#define CTRLA_RXON_TXON (USART_RXCINTLVL_MED_gc | USART_DREINTLVL_LO_gc)
#define CTRLA_RXON_TXOFF (USART_RXCINTLVL_MED_gc)
#define CTRLA_RXON_TXOFF_TXCON (USART_RXCINTLVL_MED_gc | USART_TXCINTLVL_LO_gc)
#define CTRLA_RXOFF_TXON_TXCON (USART_DREINTLVL_LO_gc | USART_TXCINTLVL_LO_gc)
#define CTRLA_RXOFF_TXOFF_TXCON (USART_TXCINTLVL_LO_gc)
// alternate: map TX to MED interrupt levels
//#define CTRLA_RXOFF_TXON_TXCON (USART_DREINTLVL_MED_gc | USART_TXCINTLVL_MED_gc)
//#define CTRLA_RXOFF_TXOFF_TXCON (USART_TXCINTLVL_MED_gc)

// Buffer sizing
#define buffer_t uint_fast8_t					// fast, but limits buffer to 255 char max
#define RX_BUFFER_SIZE (buffer_t)255			// buffer_t can be 8 bits
#define TX_BUFFER_SIZE (buffer_t)255			// buffer_t can be 8 bits

// Alternates for larger buffers - mostly for debugging
//#define buffer_t uint16_t						// slower, but larger buffers
//#define RX_BUFFER_SIZE (buffer_t)512			// buffer_t must be 16 bits if >255
//#define TX_BUFFER_SIZE (buffer_t)512			// buffer_t must be 16 bits if >255
//#define RX_BUFFER_SIZE (buffer_t)1024			// 2048 is the practical upper limit
//#define TX_BUFFER_SIZE (buffer_t)1024			// 2048 is practical upper limit given RAM

// XON/XOFF hi and lo watermarks. At 115.200 the host has approx. 100 uSec per char 
// to react to an XOFF. 90% (0.9) of 255 chars gives 25 chars to react, or about 2.5 ms.  
#define XOFF_RX_HI_WATER_MARK (RX_BUFFER_SIZE * 0.8)	// % to issue XOFF
#define XOFF_RX_LO_WATER_MARK (RX_BUFFER_SIZE * 0.1)	// % to issue XON
#define XOFF_TX_HI_WATER_MARK (TX_BUFFER_SIZE * 0.9)	// % to issue XOFF
#define XOFF_TX_LO_WATER_MARK (TX_BUFFER_SIZE * 0.05)	// % to issue XON

// General
#define USART_TX_REGISTER_READY_bm USART_DREIF_bm
#define USART_RX_DATA_READY_bm USART_RXCIF_bm

//**** USB device configuration ****
//NOTE: XIO_BLOCK / XIO_NOBLOCK affects reads only. Writes always block. (see xio.h)

#define USB_BAUD	 XIO_BAUD_115200
#define USB_FLAGS (XIO_BLOCK |  XIO_ECHO | XIO_XOFF | XIO_LINEMODE )

#define USB_USART USARTC0						// USB usart
#define USB_RX_ISR_vect USARTC0_RXC_vect	 	// (RX) reception complete IRQ
#define USB_TX_ISR_vect USARTC0_DRE_vect		// (TX) data register empty IRQ

#define USB_PORT PORTC							// port where the USART is located
#define USB_CTS_bp (1)							// CTS - bit position (pin is wired on board)
#define USB_CTS_bm (1<<USB_CTS_bp)				// CTS - bit mask
#define USB_CTS_PINCTRL PIN1CTRL				// CTS - PINxCTRL assignment
#define USB_CTS_ISR_vect PORTC_INT0_vect		// CTS - Interrupt Vector (PORTC_INT0_vect or PORTC_INT1_vect)
<<<<<<< HEAD
#define USB_CTS_INTMSK INT0MASK					// CTS - Interrupt Maske Register (INT0MASK or INT1MASK)
=======
#define USB_CTS_INTMSK INT0MASK					// CTS - Interrupt Mask Register (INT0MASK or INT1MASK)
>>>>>>> 0a57bb8e
#define USB_CTS_INTLVL (PORT_INT0LVL_LO_gc)

#define USB_RTS_bp (0)							// RTS - bit position (pin is wired on board)
#define USB_RTS_bm (1<<USB_RTS_bp)				// RTS - bit mask

#define USB_RX_bm (1<<2)						// RX pin bit mask
#define USB_TX_bm (1<<3)						// TX pin bit mask

#define USB_INBITS_bm (USB_CTS_bm | USB_RX_bm)	// input bits
#define USB_OUTBITS_bm (USB_RTS_bm | USB_TX_bm)	// output bits
<<<<<<< HEAD
#define USB_OUTCLR_bm (USB_RTS_bm)						// outputs init'd to 0
#define USB_OUTSET_bm (USB_TX_bm)	// outputs init'd to 1
=======
#define USB_OUTCLR_bm (USB_RTS_bm)				// outputs init'd to 0
#define USB_OUTSET_bm (USB_TX_bm)				// outputs init'd to 1
>>>>>>> 0a57bb8e

//**** RS485 device configuration (no echo or CRLF) ****
#define RS485_BAUD	   XIO_BAUD_115200
#define RS485_FLAGS (XIO_NOBLOCK | XIO_NOECHO | XIO_LINEMODE)

#define RS485_USART USARTC1						// RS485 usart
#define RS485_RX_ISR_vect USARTC1_RXC_vect 		// (RX) reception complete IRQ
#define RS485_TX_ISR_vect USARTC1_DRE_vect		// (TX) data register empty IRQ
#define RS485_TXC_ISR_vect USARTC1_TXC_vect		// (TX) transmission complete IRQ

#define RS485_PORT PORTC						// port where USART is located
#define RS485_RE_bm (1<<4)						// RE (Receive Enable) pin - active lo
#define RS485_DE_bm (1<<5)						// DE (Data Enable)(TX) - active hi
#define RS485_RX_bm (1<<6)						// RX pin
#define RS485_TX_bm (1<<7)						// TX pin

#define RS485_INBITS_bm (RS485_RX_bm)			// input bits
#define RS485_OUTBITS_bm (RS485_RE_bm | RS485_DE_bm | RS485_TX_bm)// output bits
#define RS485_OUTCLR_bm (RS485_RE_bm| RS485_DE_bm)	// outputs init'd to 0
#define RS485_OUTSET_bm (RS485_TX_bm)				// outputs init'd to 1

/* 
 * Serial Configuration Settings
 *
 * 	Serial config settings are here because various modules will be opening devices
 *	The BSEL / BSCALE values provided below assume a 32 Mhz clock
 *	Assumes CTRLB CLK2X bit (0x04) is not enabled
 *	These are carried in the bsel and bscale tables in xio_usart.c
 */

// Baud rate configuration
#define	XIO_BAUD_DEFAULT XIO_BAUD_115200

enum xioBAUDRATES {         		// BSEL	  BSCALE
		XIO_BAUD_UNSPECIFIED = 0,	//	0		0	  // use default value
		XIO_BAUD_9600,				//	207		0
		XIO_BAUD_19200,				//	103		0
		XIO_BAUD_38400,				//	51		0
		XIO_BAUD_57600,				//	34		0
		XIO_BAUD_115200,			//	33		(-1<<4)
		XIO_BAUD_230400,			//	31		(-2<<4)
		XIO_BAUD_460800,			//	27		(-3<<4)
		XIO_BAUD_921600,			//	19		(-4<<4)
		XIO_BAUD_500000,			//	1		(1<<4)
		XIO_BAUD_1000000			//	1		0
};

enum xioFCState { 
		FC_DISABLED = 0,			// flo control is disabled
		FC_IN_XON,					// normal, un-flow-controlled state
		FC_IN_XOFF					// flow controlled state
};

/******************************************************************************
 * STRUCTURES 
 ******************************************************************************/
/* 
 * USART extended control structure 
 * Note: As defined this struct won't do buffers larger than 256 chars - 
 *	     or a max of 254 characters usable
 */
typedef struct xioUSART {
	uint8_t fc_char;			 			// flow control character to send
	volatile uint8_t fc_state;				// flow control state

	volatile buffer_t rx_buf_tail;			// RX buffer read index
	volatile buffer_t rx_buf_head;			// RX buffer write index (written by ISR)
	volatile buffer_t rx_buf_count;			// RX buffer counter for flow control

	volatile buffer_t tx_buf_tail;			// TX buffer read index  (written by ISR)
	volatile buffer_t tx_buf_head;			// TX buffer write index
	volatile buffer_t tx_buf_count;

	USART_t *usart;							// xmega USART structure
	PORT_t	*port;							// corresponding port

	volatile char rx_buf[RX_BUFFER_SIZE];	// (written by ISR)
	volatile char tx_buf[TX_BUFFER_SIZE];
} xioUsart_t;

/******************************************************************************
 * USART CLASS AND DEVICE FUNCTION PROTOTYPES AND ALIASES
 ******************************************************************************/

void xio_init_usart(void);
FILE *xio_open_usart(const uint8_t dev, const char *addr, const flags_t flags);
void xio_set_baud_usart(xioUsart_t *dx, const uint8_t baud);
void xio_xoff_usart(xioUsart_t *dx);
void xio_xon_usart(xioUsart_t *dx);
int xio_gets_usart(xioDev_t *d, char *buf, const int size);
int xio_getc_usart(FILE *stream);
int xio_putc_usart(const char c, FILE *stream);
int xio_putc_usb(const char c, FILE *stream);	// stdio compatible put character
int xio_putc_rs485(const char c, FILE *stream);	// stdio compatible put character
void xio_enable_rs485_rx(void);					// needed for startup
void xio_enable_rs485_tx(void);					// included for completeness

// handy helpers
buffer_t xio_get_rx_bufcount_usart(const xioUsart_t *dx);
buffer_t xio_get_tx_bufcount_usart(const xioUsart_t *dx);
buffer_t xio_get_usb_rx_free(void);
void xio_reset_usb_rx_buffers(void);

void xio_queue_RX_char_usart(const uint8_t dev, const char c);
void xio_queue_RX_string_usart(const uint8_t dev, const char *buf);
void xio_queue_RX_char_usb(const char c);		// simulate char rcvd into RX buffer
void xio_queue_RX_string_usb(const char *buf);	// simulate receving a whole string
void xio_queue_RX_char_rs485(const char c);		// simulate char rcvd into RX buffer
void xio_queue_RX_string_rs485(const char *buf);// simulate rec'ving a whole string

#endif
<|MERGE_RESOLUTION|>--- conflicted
+++ resolved
@@ -1,221 +1,212 @@
-/*
- * xio_usart.h - Common USART definitions 
- * Part of TinyG project
- *
- * Copyright (c) 2010 - 2013 Alden S. Hart Jr.
- *
- * TinyG is free software: you can redistribute it and/or modify it 
- * under the terms of the GNU General Public License as published by 
- * the Free Software Foundation, either version 3 of the License, 
- * or (at your option) any later version.
- *
- * TinyG is distributed in the hope that it will be useful, but 
- * WITHOUT ANY WARRANTY; without even the implied warranty of 
- * MERCHANTABILITY or FITNESS FOR A PARTICULAR PURPOSE. 
- * See the GNU General Public License for details.
- *
- * You should have received a copy of the GNU General Public License 
- * along with TinyG  If not, see <http://www.gnu.org/licenses/>.
- *
- * THE SOFTWARE IS PROVIDED "AS IS", WITHOUT WARRANTY OF ANY KIND,
- * EXPRESS OR IMPLIED, INCLUDING BUT NOT LIMITED TO THE WARRANTIES OF
- * MERCHANTABILITY, FITNESS FOR A PARTICULAR PURPOSE AND NONINFRINGEMENT. 
- * IN NO EVENT SHALL THE AUTHORS OR COPYRIGHT HOLDERS BE LIABLE FOR ANY 
- * CLAIM, DAMAGES OR OTHER LIABILITY, WHETHER IN AN ACTION OF CONTRACT, 
- * TORT OR OTHERWISE, ARISING FROM, OUT OF OR IN CONNECTION WITH THE 
- * SOFTWARE OR THE USE OR OTHER DEALINGS IN THE SOFTWARE.
- */
-/*
- * Rob: The usart.h and .c files can be considered the parent class for the 
- * USB and RS485 devices which are derived from them. The usart.h file acts 
- * as the header file for all three classes: usart.c, usb.c and rs485.c
- */
-
-#ifndef xio_usart_h
-#define xio_usart_h
-
-/******************************************************************************
- * USART DEVICE CONFIGS (applied during device-specific inits)
- ******************************************************************************/
-
-// Serial IO Interrupt levels
-#define CTRLA_RXON_TXON (USART_RXCINTLVL_MED_gc | USART_DREINTLVL_LO_gc)
-#define CTRLA_RXON_TXOFF (USART_RXCINTLVL_MED_gc)
-#define CTRLA_RXON_TXOFF_TXCON (USART_RXCINTLVL_MED_gc | USART_TXCINTLVL_LO_gc)
-#define CTRLA_RXOFF_TXON_TXCON (USART_DREINTLVL_LO_gc | USART_TXCINTLVL_LO_gc)
-#define CTRLA_RXOFF_TXOFF_TXCON (USART_TXCINTLVL_LO_gc)
-// alternate: map TX to MED interrupt levels
-//#define CTRLA_RXOFF_TXON_TXCON (USART_DREINTLVL_MED_gc | USART_TXCINTLVL_MED_gc)
-//#define CTRLA_RXOFF_TXOFF_TXCON (USART_TXCINTLVL_MED_gc)
-
-// Buffer sizing
-#define buffer_t uint_fast8_t					// fast, but limits buffer to 255 char max
-#define RX_BUFFER_SIZE (buffer_t)255			// buffer_t can be 8 bits
-#define TX_BUFFER_SIZE (buffer_t)255			// buffer_t can be 8 bits
-
-// Alternates for larger buffers - mostly for debugging
-//#define buffer_t uint16_t						// slower, but larger buffers
-//#define RX_BUFFER_SIZE (buffer_t)512			// buffer_t must be 16 bits if >255
-//#define TX_BUFFER_SIZE (buffer_t)512			// buffer_t must be 16 bits if >255
-//#define RX_BUFFER_SIZE (buffer_t)1024			// 2048 is the practical upper limit
-//#define TX_BUFFER_SIZE (buffer_t)1024			// 2048 is practical upper limit given RAM
-
-// XON/XOFF hi and lo watermarks. At 115.200 the host has approx. 100 uSec per char 
-// to react to an XOFF. 90% (0.9) of 255 chars gives 25 chars to react, or about 2.5 ms.  
-#define XOFF_RX_HI_WATER_MARK (RX_BUFFER_SIZE * 0.8)	// % to issue XOFF
-#define XOFF_RX_LO_WATER_MARK (RX_BUFFER_SIZE * 0.1)	// % to issue XON
-#define XOFF_TX_HI_WATER_MARK (TX_BUFFER_SIZE * 0.9)	// % to issue XOFF
-#define XOFF_TX_LO_WATER_MARK (TX_BUFFER_SIZE * 0.05)	// % to issue XON
-
-// General
-#define USART_TX_REGISTER_READY_bm USART_DREIF_bm
-#define USART_RX_DATA_READY_bm USART_RXCIF_bm
-
-//**** USB device configuration ****
-//NOTE: XIO_BLOCK / XIO_NOBLOCK affects reads only. Writes always block. (see xio.h)
-
-#define USB_BAUD	 XIO_BAUD_115200
-#define USB_FLAGS (XIO_BLOCK |  XIO_ECHO | XIO_XOFF | XIO_LINEMODE )
-
-#define USB_USART USARTC0						// USB usart
-#define USB_RX_ISR_vect USARTC0_RXC_vect	 	// (RX) reception complete IRQ
-#define USB_TX_ISR_vect USARTC0_DRE_vect		// (TX) data register empty IRQ
-
-#define USB_PORT PORTC							// port where the USART is located
-#define USB_CTS_bp (1)							// CTS - bit position (pin is wired on board)
-#define USB_CTS_bm (1<<USB_CTS_bp)				// CTS - bit mask
-#define USB_CTS_PINCTRL PIN1CTRL				// CTS - PINxCTRL assignment
-#define USB_CTS_ISR_vect PORTC_INT0_vect		// CTS - Interrupt Vector (PORTC_INT0_vect or PORTC_INT1_vect)
-<<<<<<< HEAD
-#define USB_CTS_INTMSK INT0MASK					// CTS - Interrupt Maske Register (INT0MASK or INT1MASK)
-=======
-#define USB_CTS_INTMSK INT0MASK					// CTS - Interrupt Mask Register (INT0MASK or INT1MASK)
->>>>>>> 0a57bb8e
-#define USB_CTS_INTLVL (PORT_INT0LVL_LO_gc)
-
-#define USB_RTS_bp (0)							// RTS - bit position (pin is wired on board)
-#define USB_RTS_bm (1<<USB_RTS_bp)				// RTS - bit mask
-
-#define USB_RX_bm (1<<2)						// RX pin bit mask
-#define USB_TX_bm (1<<3)						// TX pin bit mask
-
-#define USB_INBITS_bm (USB_CTS_bm | USB_RX_bm)	// input bits
-#define USB_OUTBITS_bm (USB_RTS_bm | USB_TX_bm)	// output bits
-<<<<<<< HEAD
-#define USB_OUTCLR_bm (USB_RTS_bm)						// outputs init'd to 0
-#define USB_OUTSET_bm (USB_TX_bm)	// outputs init'd to 1
-=======
-#define USB_OUTCLR_bm (USB_RTS_bm)				// outputs init'd to 0
-#define USB_OUTSET_bm (USB_TX_bm)				// outputs init'd to 1
->>>>>>> 0a57bb8e
-
-//**** RS485 device configuration (no echo or CRLF) ****
-#define RS485_BAUD	   XIO_BAUD_115200
-#define RS485_FLAGS (XIO_NOBLOCK | XIO_NOECHO | XIO_LINEMODE)
-
-#define RS485_USART USARTC1						// RS485 usart
-#define RS485_RX_ISR_vect USARTC1_RXC_vect 		// (RX) reception complete IRQ
-#define RS485_TX_ISR_vect USARTC1_DRE_vect		// (TX) data register empty IRQ
-#define RS485_TXC_ISR_vect USARTC1_TXC_vect		// (TX) transmission complete IRQ
-
-#define RS485_PORT PORTC						// port where USART is located
-#define RS485_RE_bm (1<<4)						// RE (Receive Enable) pin - active lo
-#define RS485_DE_bm (1<<5)						// DE (Data Enable)(TX) - active hi
-#define RS485_RX_bm (1<<6)						// RX pin
-#define RS485_TX_bm (1<<7)						// TX pin
-
-#define RS485_INBITS_bm (RS485_RX_bm)			// input bits
-#define RS485_OUTBITS_bm (RS485_RE_bm | RS485_DE_bm | RS485_TX_bm)// output bits
-#define RS485_OUTCLR_bm (RS485_RE_bm| RS485_DE_bm)	// outputs init'd to 0
-#define RS485_OUTSET_bm (RS485_TX_bm)				// outputs init'd to 1
-
-/* 
- * Serial Configuration Settings
- *
- * 	Serial config settings are here because various modules will be opening devices
- *	The BSEL / BSCALE values provided below assume a 32 Mhz clock
- *	Assumes CTRLB CLK2X bit (0x04) is not enabled
- *	These are carried in the bsel and bscale tables in xio_usart.c
- */
-
-// Baud rate configuration
-#define	XIO_BAUD_DEFAULT XIO_BAUD_115200
-
-enum xioBAUDRATES {         		// BSEL	  BSCALE
-		XIO_BAUD_UNSPECIFIED = 0,	//	0		0	  // use default value
-		XIO_BAUD_9600,				//	207		0
-		XIO_BAUD_19200,				//	103		0
-		XIO_BAUD_38400,				//	51		0
-		XIO_BAUD_57600,				//	34		0
-		XIO_BAUD_115200,			//	33		(-1<<4)
-		XIO_BAUD_230400,			//	31		(-2<<4)
-		XIO_BAUD_460800,			//	27		(-3<<4)
-		XIO_BAUD_921600,			//	19		(-4<<4)
-		XIO_BAUD_500000,			//	1		(1<<4)
-		XIO_BAUD_1000000			//	1		0
-};
-
-enum xioFCState { 
-		FC_DISABLED = 0,			// flo control is disabled
-		FC_IN_XON,					// normal, un-flow-controlled state
-		FC_IN_XOFF					// flow controlled state
-};
-
-/******************************************************************************
- * STRUCTURES 
- ******************************************************************************/
-/* 
- * USART extended control structure 
- * Note: As defined this struct won't do buffers larger than 256 chars - 
- *	     or a max of 254 characters usable
- */
-typedef struct xioUSART {
-	uint8_t fc_char;			 			// flow control character to send
-	volatile uint8_t fc_state;				// flow control state
-
-	volatile buffer_t rx_buf_tail;			// RX buffer read index
-	volatile buffer_t rx_buf_head;			// RX buffer write index (written by ISR)
-	volatile buffer_t rx_buf_count;			// RX buffer counter for flow control
-
-	volatile buffer_t tx_buf_tail;			// TX buffer read index  (written by ISR)
-	volatile buffer_t tx_buf_head;			// TX buffer write index
-	volatile buffer_t tx_buf_count;
-
-	USART_t *usart;							// xmega USART structure
-	PORT_t	*port;							// corresponding port
-
-	volatile char rx_buf[RX_BUFFER_SIZE];	// (written by ISR)
-	volatile char tx_buf[TX_BUFFER_SIZE];
-} xioUsart_t;
-
-/******************************************************************************
- * USART CLASS AND DEVICE FUNCTION PROTOTYPES AND ALIASES
- ******************************************************************************/
-
-void xio_init_usart(void);
-FILE *xio_open_usart(const uint8_t dev, const char *addr, const flags_t flags);
-void xio_set_baud_usart(xioUsart_t *dx, const uint8_t baud);
-void xio_xoff_usart(xioUsart_t *dx);
-void xio_xon_usart(xioUsart_t *dx);
-int xio_gets_usart(xioDev_t *d, char *buf, const int size);
-int xio_getc_usart(FILE *stream);
-int xio_putc_usart(const char c, FILE *stream);
-int xio_putc_usb(const char c, FILE *stream);	// stdio compatible put character
-int xio_putc_rs485(const char c, FILE *stream);	// stdio compatible put character
-void xio_enable_rs485_rx(void);					// needed for startup
-void xio_enable_rs485_tx(void);					// included for completeness
-
-// handy helpers
-buffer_t xio_get_rx_bufcount_usart(const xioUsart_t *dx);
-buffer_t xio_get_tx_bufcount_usart(const xioUsart_t *dx);
-buffer_t xio_get_usb_rx_free(void);
-void xio_reset_usb_rx_buffers(void);
-
-void xio_queue_RX_char_usart(const uint8_t dev, const char c);
-void xio_queue_RX_string_usart(const uint8_t dev, const char *buf);
-void xio_queue_RX_char_usb(const char c);		// simulate char rcvd into RX buffer
-void xio_queue_RX_string_usb(const char *buf);	// simulate receving a whole string
-void xio_queue_RX_char_rs485(const char c);		// simulate char rcvd into RX buffer
-void xio_queue_RX_string_rs485(const char *buf);// simulate rec'ving a whole string
-
-#endif
+/*
+ * xio_usart.h - Common USART definitions 
+ * Part of TinyG project
+ *
+ * Copyright (c) 2010 - 2013 Alden S. Hart Jr.
+ *
+ * TinyG is free software: you can redistribute it and/or modify it 
+ * under the terms of the GNU General Public License as published by 
+ * the Free Software Foundation, either version 3 of the License, 
+ * or (at your option) any later version.
+ *
+ * TinyG is distributed in the hope that it will be useful, but 
+ * WITHOUT ANY WARRANTY; without even the implied warranty of 
+ * MERCHANTABILITY or FITNESS FOR A PARTICULAR PURPOSE. 
+ * See the GNU General Public License for details.
+ *
+ * You should have received a copy of the GNU General Public License 
+ * along with TinyG  If not, see <http://www.gnu.org/licenses/>.
+ *
+ * THE SOFTWARE IS PROVIDED "AS IS", WITHOUT WARRANTY OF ANY KIND,
+ * EXPRESS OR IMPLIED, INCLUDING BUT NOT LIMITED TO THE WARRANTIES OF
+ * MERCHANTABILITY, FITNESS FOR A PARTICULAR PURPOSE AND NONINFRINGEMENT. 
+ * IN NO EVENT SHALL THE AUTHORS OR COPYRIGHT HOLDERS BE LIABLE FOR ANY 
+ * CLAIM, DAMAGES OR OTHER LIABILITY, WHETHER IN AN ACTION OF CONTRACT, 
+ * TORT OR OTHERWISE, ARISING FROM, OUT OF OR IN CONNECTION WITH THE 
+ * SOFTWARE OR THE USE OR OTHER DEALINGS IN THE SOFTWARE.
+ */
+/*
+ * Rob: The usart.h and .c files can be considered the parent class for the 
+ * USB and RS485 devices which are derived from them. The usart.h file acts 
+ * as the header file for all three classes: usart.c, usb.c and rs485.c
+ */
+
+#ifndef xio_usart_h
+#define xio_usart_h
+
+/******************************************************************************
+ * USART DEVICE CONFIGS (applied during device-specific inits)
+ ******************************************************************************/
+
+// Serial IO Interrupt levels
+#define CTRLA_RXON_TXON (USART_RXCINTLVL_MED_gc | USART_DREINTLVL_LO_gc)
+#define CTRLA_RXON_TXOFF (USART_RXCINTLVL_MED_gc)
+#define CTRLA_RXON_TXOFF_TXCON (USART_RXCINTLVL_MED_gc | USART_TXCINTLVL_LO_gc)
+#define CTRLA_RXOFF_TXON_TXCON (USART_DREINTLVL_LO_gc | USART_TXCINTLVL_LO_gc)
+#define CTRLA_RXOFF_TXOFF_TXCON (USART_TXCINTLVL_LO_gc)
+// alternate: map TX to MED interrupt levels
+//#define CTRLA_RXOFF_TXON_TXCON (USART_DREINTLVL_MED_gc | USART_TXCINTLVL_MED_gc)
+//#define CTRLA_RXOFF_TXOFF_TXCON (USART_TXCINTLVL_MED_gc)
+
+// Buffer sizing
+#define buffer_t uint_fast8_t					// fast, but limits buffer to 255 char max
+#define RX_BUFFER_SIZE (buffer_t)255			// buffer_t can be 8 bits
+#define TX_BUFFER_SIZE (buffer_t)255			// buffer_t can be 8 bits
+
+// Alternates for larger buffers - mostly for debugging
+//#define buffer_t uint16_t						// slower, but larger buffers
+//#define RX_BUFFER_SIZE (buffer_t)512			// buffer_t must be 16 bits if >255
+//#define TX_BUFFER_SIZE (buffer_t)512			// buffer_t must be 16 bits if >255
+//#define RX_BUFFER_SIZE (buffer_t)1024			// 2048 is the practical upper limit
+//#define TX_BUFFER_SIZE (buffer_t)1024			// 2048 is practical upper limit given RAM
+
+// XON/XOFF hi and lo watermarks. At 115.200 the host has approx. 100 uSec per char 
+// to react to an XOFF. 90% (0.9) of 255 chars gives 25 chars to react, or about 2.5 ms.  
+#define XOFF_RX_HI_WATER_MARK (RX_BUFFER_SIZE * 0.8)	// % to issue XOFF
+#define XOFF_RX_LO_WATER_MARK (RX_BUFFER_SIZE * 0.1)	// % to issue XON
+#define XOFF_TX_HI_WATER_MARK (TX_BUFFER_SIZE * 0.9)	// % to issue XOFF
+#define XOFF_TX_LO_WATER_MARK (TX_BUFFER_SIZE * 0.05)	// % to issue XON
+
+// General
+#define USART_TX_REGISTER_READY_bm USART_DREIF_bm
+#define USART_RX_DATA_READY_bm USART_RXCIF_bm
+
+//**** USB device configuration ****
+//NOTE: XIO_BLOCK / XIO_NOBLOCK affects reads only. Writes always block. (see xio.h)
+
+#define USB_BAUD	 XIO_BAUD_115200
+#define USB_FLAGS (XIO_BLOCK |  XIO_ECHO | XIO_XOFF | XIO_LINEMODE )
+
+#define USB_USART USARTC0						// USB usart
+#define USB_RX_ISR_vect USARTC0_RXC_vect	 	// (RX) reception complete IRQ
+#define USB_TX_ISR_vect USARTC0_DRE_vect		// (TX) data register empty IRQ
+
+#define USB_PORT PORTC							// port where the USART is located
+#define USB_CTS_bp (1)							// CTS - bit position (pin is wired on board)
+#define USB_CTS_bm (1<<USB_CTS_bp)				// CTS - bit mask
+#define USB_CTS_PINCTRL PIN1CTRL				// CTS - PINxCTRL assignment
+#define USB_CTS_ISR_vect PORTC_INT0_vect		// CTS - Interrupt Vector (PORTC_INT0_vect or PORTC_INT1_vect)
+#define USB_CTS_INTMSK INT0MASK					// CTS - Interrupt Mask Register (INT0MASK or INT1MASK)
+#define USB_CTS_INTLVL (PORT_INT0LVL_LO_gc)
+
+#define USB_RTS_bp (0)							// RTS - bit position (pin is wired on board)
+#define USB_RTS_bm (1<<USB_RTS_bp)				// RTS - bit mask
+
+#define USB_RX_bm (1<<2)						// RX pin bit mask
+#define USB_TX_bm (1<<3)						// TX pin bit mask
+
+#define USB_INBITS_bm (USB_CTS_bm | USB_RX_bm)	// input bits
+#define USB_OUTBITS_bm (USB_RTS_bm | USB_TX_bm)	// output bits
+#define USB_OUTCLR_bm (USB_RTS_bm)				// outputs init'd to 0
+#define USB_OUTSET_bm (USB_TX_bm)				// outputs init'd to 1
+
+//**** RS485 device configuration (no echo or CRLF) ****
+#define RS485_BAUD	   XIO_BAUD_115200
+#define RS485_FLAGS (XIO_NOBLOCK | XIO_NOECHO | XIO_LINEMODE)
+
+#define RS485_USART USARTC1						// RS485 usart
+#define RS485_RX_ISR_vect USARTC1_RXC_vect 		// (RX) reception complete IRQ
+#define RS485_TX_ISR_vect USARTC1_DRE_vect		// (TX) data register empty IRQ
+#define RS485_TXC_ISR_vect USARTC1_TXC_vect		// (TX) transmission complete IRQ
+
+#define RS485_PORT PORTC						// port where USART is located
+#define RS485_RE_bm (1<<4)						// RE (Receive Enable) pin - active lo
+#define RS485_DE_bm (1<<5)						// DE (Data Enable)(TX) - active hi
+#define RS485_RX_bm (1<<6)						// RX pin
+#define RS485_TX_bm (1<<7)						// TX pin
+
+#define RS485_INBITS_bm (RS485_RX_bm)			// input bits
+#define RS485_OUTBITS_bm (RS485_RE_bm | RS485_DE_bm | RS485_TX_bm)// output bits
+#define RS485_OUTCLR_bm (RS485_RE_bm| RS485_DE_bm)	// outputs init'd to 0
+#define RS485_OUTSET_bm (RS485_TX_bm)				// outputs init'd to 1
+
+/* 
+ * Serial Configuration Settings
+ *
+ * 	Serial config settings are here because various modules will be opening devices
+ *	The BSEL / BSCALE values provided below assume a 32 Mhz clock
+ *	Assumes CTRLB CLK2X bit (0x04) is not enabled
+ *	These are carried in the bsel and bscale tables in xio_usart.c
+ */
+
+// Baud rate configuration
+#define	XIO_BAUD_DEFAULT XIO_BAUD_115200
+
+enum xioBAUDRATES {         		// BSEL	  BSCALE
+		XIO_BAUD_UNSPECIFIED = 0,	//	0		0	  // use default value
+		XIO_BAUD_9600,				//	207		0
+		XIO_BAUD_19200,				//	103		0
+		XIO_BAUD_38400,				//	51		0
+		XIO_BAUD_57600,				//	34		0
+		XIO_BAUD_115200,			//	33		(-1<<4)
+		XIO_BAUD_230400,			//	31		(-2<<4)
+		XIO_BAUD_460800,			//	27		(-3<<4)
+		XIO_BAUD_921600,			//	19		(-4<<4)
+		XIO_BAUD_500000,			//	1		(1<<4)
+		XIO_BAUD_1000000			//	1		0
+};
+
+enum xioFCState { 
+		FC_DISABLED = 0,			// flo control is disabled
+		FC_IN_XON,					// normal, un-flow-controlled state
+		FC_IN_XOFF					// flow controlled state
+};
+
+/******************************************************************************
+ * STRUCTURES 
+ ******************************************************************************/
+/* 
+ * USART extended control structure 
+ * Note: As defined this struct won't do buffers larger than 256 chars - 
+ *	     or a max of 254 characters usable
+ */
+typedef struct xioUSART {
+	uint8_t fc_char;			 			// flow control character to send
+	volatile uint8_t fc_state;				// flow control state
+
+	volatile buffer_t rx_buf_tail;			// RX buffer read index
+	volatile buffer_t rx_buf_head;			// RX buffer write index (written by ISR)
+	volatile buffer_t rx_buf_count;			// RX buffer counter for flow control
+
+	volatile buffer_t tx_buf_tail;			// TX buffer read index  (written by ISR)
+	volatile buffer_t tx_buf_head;			// TX buffer write index
+	volatile buffer_t tx_buf_count;
+
+	USART_t *usart;							// xmega USART structure
+	PORT_t	*port;							// corresponding port
+
+	volatile char rx_buf[RX_BUFFER_SIZE];	// (written by ISR)
+	volatile char tx_buf[TX_BUFFER_SIZE];
+} xioUsart_t;
+
+/******************************************************************************
+ * USART CLASS AND DEVICE FUNCTION PROTOTYPES AND ALIASES
+ ******************************************************************************/
+
+void xio_init_usart(void);
+FILE *xio_open_usart(const uint8_t dev, const char *addr, const flags_t flags);
+void xio_set_baud_usart(xioUsart_t *dx, const uint8_t baud);
+void xio_xoff_usart(xioUsart_t *dx);
+void xio_xon_usart(xioUsart_t *dx);
+int xio_gets_usart(xioDev_t *d, char *buf, const int size);
+int xio_getc_usart(FILE *stream);
+int xio_putc_usart(const char c, FILE *stream);
+int xio_putc_usb(const char c, FILE *stream);	// stdio compatible put character
+int xio_putc_rs485(const char c, FILE *stream);	// stdio compatible put character
+void xio_enable_rs485_rx(void);					// needed for startup
+void xio_enable_rs485_tx(void);					// included for completeness
+
+// handy helpers
+buffer_t xio_get_rx_bufcount_usart(const xioUsart_t *dx);
+buffer_t xio_get_tx_bufcount_usart(const xioUsart_t *dx);
+buffer_t xio_get_usb_rx_free(void);
+void xio_reset_usb_rx_buffers(void);
+
+void xio_queue_RX_char_usart(const uint8_t dev, const char c);
+void xio_queue_RX_string_usart(const uint8_t dev, const char *buf);
+void xio_queue_RX_char_usb(const char c);		// simulate char rcvd into RX buffer
+void xio_queue_RX_string_usb(const char *buf);	// simulate receving a whole string
+void xio_queue_RX_char_rs485(const char c);		// simulate char rcvd into RX buffer
+void xio_queue_RX_string_rs485(const char *buf);// simulate rec'ving a whole string
+
+#endif